mod utils;

use log::debug;
use std::fmt::Write;
use std::os::unix::io::AsRawFd;

use smoltcp::iface::{Config, Interface, SocketSet};
use smoltcp::phy::{wait as phy_wait, Device, Medium};
use smoltcp::socket::{tcp, udp};
use smoltcp::time::{Duration, Instant};
use smoltcp::wire::{EthernetAddress, IpAddress, IpCidr, Ipv4Address, Ipv6Address};

fn main() {
    utils::setup_logging("");

    let (mut opts, mut free) = utils::create_options();
    utils::add_tuntap_options(&mut opts, &mut free);
    utils::add_middleware_options(&mut opts, &mut free);

    let mut matches = utils::parse_options(&opts, free);
    let device = utils::parse_tuntap_options(&mut matches);
    let fd = device.as_raw_fd();
    let mut device =
        utils::parse_middleware_options(&mut matches, device, /*loopback=*/ false);

    // Create interface
    let mut config = Config::new();
    config.random_seed = rand::random();
    if device.capabilities().medium == Medium::Ethernet {
        config.hardware_addr = Some(EthernetAddress([0x02, 0x00, 0x00, 0x00, 0x00, 0x01]).into());
    }

    let mut iface = Interface::new(config, &mut device);
    iface.update_ip_addrs(|ip_addrs| {
        ip_addrs
            .push(IpCidr::new(IpAddress::v4(192, 168, 69, 1), 24))
            .unwrap();
        ip_addrs
            .push(IpCidr::new(IpAddress::v6(0xfdaa, 0, 0, 0, 0, 0, 0, 1), 64))
            .unwrap();
        ip_addrs
            .push(IpCidr::new(IpAddress::v6(0xfe80, 0, 0, 0, 0, 0, 0, 1), 64))
            .unwrap();
    });
    iface
        .routes_mut()
        .add_default_ipv4_route(Ipv4Address::new(192, 168, 69, 100))
        .unwrap();
    iface
        .routes_mut()
        .add_default_ipv6_route(Ipv6Address::new(0xfe80, 0, 0, 0, 0, 0, 0, 0x100))
        .unwrap();

    // Create sockets
    let udp_rx_buffer = udp::PacketBuffer::new(
        vec![udp::PacketMetadata::EMPTY, udp::PacketMetadata::EMPTY],
        vec![0; 65535],
    );
    let udp_tx_buffer = udp::PacketBuffer::new(
        vec![udp::PacketMetadata::EMPTY, udp::PacketMetadata::EMPTY],
        vec![0; 65535],
    );
    let udp_socket = udp::Socket::new(udp_rx_buffer, udp_tx_buffer);

    let tcp1_rx_buffer = tcp::SocketBuffer::new(vec![0; 64]);
    let tcp1_tx_buffer = tcp::SocketBuffer::new(vec![0; 128]);
    let tcp1_socket = tcp::Socket::new(tcp1_rx_buffer, tcp1_tx_buffer);

    let tcp2_rx_buffer = tcp::SocketBuffer::new(vec![0; 64]);
    let tcp2_tx_buffer = tcp::SocketBuffer::new(vec![0; 128]);
    let tcp2_socket = tcp::Socket::new(tcp2_rx_buffer, tcp2_tx_buffer);

    let tcp3_rx_buffer = tcp::SocketBuffer::new(vec![0; 65535]);
    let tcp3_tx_buffer = tcp::SocketBuffer::new(vec![0; 65535]);
    let tcp3_socket = tcp::Socket::new(tcp3_rx_buffer, tcp3_tx_buffer);

    let tcp4_rx_buffer = tcp::SocketBuffer::new(vec![0; 65535]);
    let tcp4_tx_buffer = tcp::SocketBuffer::new(vec![0; 65535]);
    let tcp4_socket = tcp::Socket::new(tcp4_rx_buffer, tcp4_tx_buffer);

    let mut sockets = SocketSet::new(vec![]);
    let udp_handle = sockets.add(udp_socket);
    let tcp1_handle = sockets.add(tcp1_socket);
    let tcp2_handle = sockets.add(tcp2_socket);
    let tcp3_handle = sockets.add(tcp3_socket);
    let tcp4_handle = sockets.add(tcp4_socket);

    let mut tcp_6970_active = false;
    loop {
        let timestamp = Instant::now();
        iface.poll(timestamp, &mut device, &mut sockets);

        // udp:6969: respond "hello"
<<<<<<< HEAD
        let socket = iface.get_socket_mut::<UdpSocket>(udp_handle);
=======
        let socket = sockets.get_mut::<udp::Socket>(udp_handle);
>>>>>>> 98deb41e
        if !socket.is_open() {
            socket.bind(6969).unwrap()
        }

        let client = match socket.recv() {
            Ok((data, endpoint)) => {
                debug!("udp:6969 recv data: {:?} from {}", data, endpoint);
                let mut data = data.to_vec();
                data.reverse();
                Some((endpoint, data))
            }
            Err(_) => None,
        };
        if let Some((endpoint, data)) = client {
            debug!("udp:6969 send data: {:?} to {}", data, endpoint,);
            socket.send_slice(&data, endpoint).unwrap();
        }

        // tcp:6969: respond "hello"
<<<<<<< HEAD
        let socket = iface.get_socket_mut::<TcpSocket>(tcp1_handle);
=======
        let socket = sockets.get_mut::<tcp::Socket>(tcp1_handle);
>>>>>>> 98deb41e
        if !socket.is_open() {
            socket.listen(6969).unwrap();
        }

        if socket.can_send() {
            debug!("tcp:6969 send greeting");
            writeln!(socket, "hello").unwrap();
            debug!("tcp:6969 close");
            socket.close();
        }

        // tcp:6970: echo with reverse
<<<<<<< HEAD
        let socket = iface.get_socket_mut::<TcpSocket>(tcp2_handle);
=======
        let socket = sockets.get_mut::<tcp::Socket>(tcp2_handle);
>>>>>>> 98deb41e
        if !socket.is_open() {
            socket.listen(6970).unwrap()
        }

        if socket.is_active() && !tcp_6970_active {
            debug!("tcp:6970 connected");
        } else if !socket.is_active() && tcp_6970_active {
            debug!("tcp:6970 disconnected");
        }
        tcp_6970_active = socket.is_active();

        if socket.may_recv() {
            let data = socket
                .recv(|buffer| {
                    let recvd_len = buffer.len();
                    let mut data = buffer.to_owned();
                    if !data.is_empty() {
                        debug!("tcp:6970 recv data: {:?}", data);
                        data = data.split(|&b| b == b'\n').collect::<Vec<_>>().concat();
                        data.reverse();
                        data.extend(b"\n");
                    }
                    (recvd_len, data)
                })
                .unwrap();
            if socket.can_send() && !data.is_empty() {
                debug!("tcp:6970 send data: {:?}", data);
                socket.send_slice(&data[..]).unwrap();
            }
        } else if socket.may_send() {
            debug!("tcp:6970 close");
            socket.close();
        }

        // tcp:6971: sinkhole
<<<<<<< HEAD
        let socket = iface.get_socket_mut::<TcpSocket>(tcp3_handle);
=======
        let socket = sockets.get_mut::<tcp::Socket>(tcp3_handle);
>>>>>>> 98deb41e
        if !socket.is_open() {
            socket.listen(6971).unwrap();
            socket.set_keep_alive(Some(Duration::from_millis(1000)));
            socket.set_timeout(Some(Duration::from_millis(2000)));
        }

        if socket.may_recv() {
            socket
                .recv(|buffer| {
                    if !buffer.is_empty() {
                        debug!("tcp:6971 recv {:?} octets", buffer.len());
                    }
                    (buffer.len(), ())
                })
                .unwrap();
        } else if socket.may_send() {
            socket.close();
        }

        // tcp:6972: fountain
<<<<<<< HEAD
        let socket = iface.get_socket_mut::<TcpSocket>(tcp4_handle);
=======
        let socket = sockets.get_mut::<tcp::Socket>(tcp4_handle);
>>>>>>> 98deb41e
        if !socket.is_open() {
            socket.listen(6972).unwrap()
        }

        if socket.may_send() {
            socket
                .send(|data| {
                    if !data.is_empty() {
                        debug!("tcp:6972 send {:?} octets", data.len());
                        for (i, b) in data.iter_mut().enumerate() {
                            *b = (i % 256) as u8;
                        }
                    }
                    (data.len(), ())
                })
                .unwrap();
        }

        phy_wait(fd, iface.poll_delay(timestamp, &sockets)).expect("wait error");
    }
}<|MERGE_RESOLUTION|>--- conflicted
+++ resolved
@@ -91,11 +91,7 @@
         iface.poll(timestamp, &mut device, &mut sockets);
 
         // udp:6969: respond "hello"
-<<<<<<< HEAD
-        let socket = iface.get_socket_mut::<UdpSocket>(udp_handle);
-=======
         let socket = sockets.get_mut::<udp::Socket>(udp_handle);
->>>>>>> 98deb41e
         if !socket.is_open() {
             socket.bind(6969).unwrap()
         }
@@ -115,11 +111,7 @@
         }
 
         // tcp:6969: respond "hello"
-<<<<<<< HEAD
-        let socket = iface.get_socket_mut::<TcpSocket>(tcp1_handle);
-=======
         let socket = sockets.get_mut::<tcp::Socket>(tcp1_handle);
->>>>>>> 98deb41e
         if !socket.is_open() {
             socket.listen(6969).unwrap();
         }
@@ -132,11 +124,7 @@
         }
 
         // tcp:6970: echo with reverse
-<<<<<<< HEAD
-        let socket = iface.get_socket_mut::<TcpSocket>(tcp2_handle);
-=======
         let socket = sockets.get_mut::<tcp::Socket>(tcp2_handle);
->>>>>>> 98deb41e
         if !socket.is_open() {
             socket.listen(6970).unwrap()
         }
@@ -172,11 +160,7 @@
         }
 
         // tcp:6971: sinkhole
-<<<<<<< HEAD
-        let socket = iface.get_socket_mut::<TcpSocket>(tcp3_handle);
-=======
         let socket = sockets.get_mut::<tcp::Socket>(tcp3_handle);
->>>>>>> 98deb41e
         if !socket.is_open() {
             socket.listen(6971).unwrap();
             socket.set_keep_alive(Some(Duration::from_millis(1000)));
@@ -197,11 +181,7 @@
         }
 
         // tcp:6972: fountain
-<<<<<<< HEAD
-        let socket = iface.get_socket_mut::<TcpSocket>(tcp4_handle);
-=======
         let socket = sockets.get_mut::<tcp::Socket>(tcp4_handle);
->>>>>>> 98deb41e
         if !socket.is_open() {
             socket.listen(6972).unwrap()
         }
