--- conflicted
+++ resolved
@@ -95,27 +95,8 @@
     /// or the socket has the wrong type.
     pub fn get<T: AnySocket<'a>>(&self, handle: SocketHandle) -> &T {
         match self.sockets[handle.0].inner.as_ref() {
-<<<<<<< HEAD
             Some(item) => {
                 T::downcast(&item.socket).expect("handle refers to a socket of a wrong type")
-            }
-            None => panic!("handle does not refer to a valid socket"),
-        }
-    }
-
-    /// Get a socket from the set by its handle, as mutable.
-    ///
-    /// # Panics
-    /// This function may panic if the handle does not belong to this socket set
-    /// or the socket has the wrong type.
-    pub fn get_mut<T: AnySocket<'a>>(&mut self, handle: SocketHandle) -> &mut T {
-        match self.sockets[handle.0].inner.as_mut() {
-            Some(item) => {
-                T::downcast_mut(&mut item.socket).expect("handle refers to a socket of a wrong type")
-=======
-            Some(item) => {
-                T::downcast(&item.socket).expect("handle refers to a socket of a wrong type")
->>>>>>> 98deb41e
             }
             None => panic!("handle does not refer to a valid socket"),
         }
