use core::fmt;

#[derive(Debug, Clone, Copy, PartialEq, Eq)]
pub enum AssemblerError {
    TooManyHolesError,
    ArithmeticOverflow,
}

/// A contiguous chunk of absent data, followed by a contiguous chunk of present data.
#[derive(Debug, Clone, Copy, PartialEq, Eq)]
#[cfg_attr(feature = "defmt", derive(defmt::Format))]
struct Contig {
    hole_size: usize,
    data_size: usize,
}

impl fmt::Display for Contig {
    fn fmt(&self, f: &mut fmt::Formatter) -> fmt::Result {
        if self.has_hole() {
            write!(f, "({})", self.hole_size)?;
        }
        if self.has_hole() && self.has_data() {
            write!(f, " ")?;
        }
        if self.has_data() {
            write!(f, "{}", self.data_size)?;
        }
        Ok(())
    }
}

impl Contig {
    fn empty() -> Contig {
        Contig {
            hole_size: 0,
            data_size: 0,
        }
    }

    fn hole_and_data(hole_size: usize, data_size: usize) -> Contig {
        Contig {
            hole_size,
            data_size,
        }
    }

    fn has_hole(&self) -> bool {
        self.hole_size != 0
    }

    fn has_data(&self) -> bool {
        self.data_size != 0
    }

    fn total_size(&self) -> usize {
        self.hole_size + self.data_size
    }

    fn shrink_hole_by(&mut self, size: usize) {
        self.hole_size -= size;
    }

    fn shrink_hole_to(&mut self, size: usize) {
        debug_assert!(self.hole_size >= size);

        let total_size = self.total_size();
        self.hole_size = size;
        self.data_size = total_size - size;
    }
}

#[cfg(feature = "alloc")]
use alloc::boxed::Box;
#[cfg(feature = "alloc")]
const CONTIG_COUNT: usize = 32;

#[cfg(not(feature = "alloc"))]
const CONTIG_COUNT: usize = 4;

/// A buffer (re)assembler.
///
/// Currently, up to a hardcoded limit of 4 or 32 holes can be tracked in the buffer.
#[derive(Debug, PartialEq, Eq, Clone)]
#[cfg_attr(feature = "defmt", derive(defmt::Format))]
pub struct Assembler {
    #[cfg(not(feature = "alloc"))]
    contigs: [Contig; CONTIG_COUNT],
    #[cfg(feature = "alloc")]
    contigs: Box<[Contig; CONTIG_COUNT]>,
}

impl fmt::Display for Assembler {
    fn fmt(&self, f: &mut fmt::Formatter) -> fmt::Result {
        write!(f, "[ ")?;
        for contig in self.contigs.iter() {
            if !contig.has_data() {
                break;
            }
            write!(f, "{contig} ")?;
        }
        write!(f, "]")?;
        Ok(())
    }
}

// Invariant on Assembler::contigs:
// - There's an index `i` where all contigs before have data, and all contigs after don't (are unused).
// - All contigs with data must have hole_size != 0, except the first.

impl Assembler {
    /// Create a new buffer assembler.
    pub fn new() -> Assembler {
        #[cfg(not(feature = "alloc"))]
        let contigs = [Contig::empty(); CONTIG_COUNT];
        #[cfg(feature = "alloc")]
        let contigs = Box::new([Contig::empty(); CONTIG_COUNT]);
        Assembler { contigs }
    }

    pub fn clear(&mut self) {
        self.contigs.fill(Contig::empty());
    }

    fn front(&self) -> Contig {
        self.contigs[0]
    }

    /// Return length of the front contiguous range without removing it from the assembler
    pub fn peek_front(&self) -> usize {
        let front = self.front();
        if front.has_hole() {
            0
        } else {
            front.data_size
        }
    }

    fn back(&self) -> Contig {
        self.contigs[self.contigs.len() - 1]
    }

    /// Return whether the assembler contains no data.
    pub fn is_empty(&self) -> bool {
        !self.front().has_data()
    }

    /// Remove a contig at the given index.
    fn remove_contig_at(&mut self, at: usize) {
        debug_assert!(self.contigs[at].has_data());

        for i in at..self.contigs.len() - 1 {
            if !self.contigs[i].has_data() {
                return;
            }
            self.contigs[i] = self.contigs[i + 1];
        }

        // Removing the last one.
        self.contigs[self.contigs.len() - 1] = Contig::empty();
    }

    /// Add a contig at the given index, and return a pointer to it.
<<<<<<< HEAD
    fn add_contig_at(&mut self, at: usize) -> Result<&mut Contig, AssemblerError> {
        debug_assert!(!self.contigs[at].is_empty());

        if !self.back().is_empty() {
            return Err(AssemblerError::TooManyHolesError);
=======
    fn add_contig_at(&mut self, at: usize) -> Result<&mut Contig, TooManyHolesError> {
        if self.back().has_data() {
            return Err(TooManyHolesError);
>>>>>>> 98deb41e
        }

        for i in (at + 1..self.contigs.len()).rev() {
            self.contigs[i] = self.contigs[i - 1];
        }

        self.contigs[at] = Contig::empty();
        Ok(&mut self.contigs[at])
    }

<<<<<<< HEAD
    /// Add a new contiguous range to the assembler, and return `Ok(bool)`,
    /// or return `Err(())` if too many discontiguities are already recorded.
    /// Returns `Ok(true)` when there was an overlap.
    pub fn add(&mut self, mut offset: usize, mut size: usize) -> Result<bool, AssemblerError> {
        let mut index = 0;
        let mut overlap = size;
        while index != self.contigs.len() && size != 0 {
            let contig = self.contigs[index];

            if offset >= contig.total_size() {
                // The range being added does not cover this contig, skip it.
                index += 1;
            } else if offset == 0 && size >= contig.hole_size && index > 0 {
                // The range being added covers the entire hole in this contig, merge it
                // into the previous config.
                self.contigs[index - 1].expand_data_by(contig.total_size());
                overlap = overlap.checked_sub(contig.total_size()).ok_or(AssemblerError::ArithmeticOverflow)?;
                self.remove_contig_at(index);
                index += 0;
            } else if offset == 0 && size < contig.hole_size && index > 0 {
                // The range being added covers a part of the hole in this contig starting
                // at the beginning, shrink the hole in this contig and expand data in
                // the previous contig.
                self.contigs[index - 1].expand_data_by(size);
                self.contigs[index].shrink_hole_by(size);
                overlap -= size;
                index += 1;
            } else if offset <= contig.hole_size && offset + size >= contig.hole_size {
                // The range being added covers both a part of the hole and a part of the data
                // in this contig, shrink the hole in this contig.
                overlap -= contig.hole_size - offset;
                self.contigs[index].shrink_hole_to(offset);
                index += 1;
            } else if offset + size >= contig.hole_size {
                // The range being added covers only a part of the data in this contig, skip it.
                index += 1;
            } else if offset + size < contig.hole_size {
                // The range being added covers a part of the hole but not of the data
                // in this contig, add a new contig containing the range.
                {
                    let inserted = self.add_contig_at(index)?;
                    *inserted = Contig::hole_and_data(offset, size);
                    overlap -= size;
                }
=======
    /// Add a new contiguous range to the assembler,
    /// or return `Err(TooManyHolesError)` if too many discontiguities are already recorded.
    pub fn add(&mut self, mut offset: usize, size: usize) -> Result<(), TooManyHolesError> {
        if size == 0 {
            return Ok(());
        }

        let mut i = 0;

        // Find index of the contig containing the start of the range.
        loop {
            if i == self.contigs.len() {
                // The new range is after all the previous ranges, but there/s no space to add it.
                return Err(TooManyHolesError);
            }
            let contig = &mut self.contigs[i];
            if !contig.has_data() {
                // The new range is after all the previous ranges. Add it.
                *contig = Contig::hole_and_data(offset, size);
                return Ok(());
            }
            if offset <= contig.total_size() {
                break;
            }
            offset -= contig.total_size();
            i += 1;
        }

        let contig = &mut self.contigs[i];
        if offset < contig.hole_size {
            // Range starts within the hole.

            if offset + size < contig.hole_size {
                // Range also ends within the hole.
                let new_contig = self.add_contig_at(i)?;
                new_contig.hole_size = offset;
                new_contig.data_size = size;

>>>>>>> 98deb41e
                // Previous contigs[index] got moved to contigs[index+1]
                self.contigs[i + 1].shrink_hole_by(offset + size);
                return Ok(());
            }

            // The range being added covers both a part of the hole and a part of the data
            // in this contig, shrink the hole in this contig.
            contig.shrink_hole_to(offset);
        }

        // coalesce contigs to the right.
        let mut j = i + 1;
        while j < self.contigs.len()
            && self.contigs[j].has_data()
            && offset + size >= self.contigs[i].total_size() + self.contigs[j].hole_size
        {
            self.contigs[i].data_size += self.contigs[j].total_size();
            j += 1;
        }
        let shift = j - i - 1;
        if shift != 0 {
            for x in i + 1..self.contigs.len() {
                if !self.contigs[x].has_data() {
                    break;
                }

                self.contigs[x] = self
                    .contigs
                    .get(x + shift)
                    .copied()
                    .unwrap_or_else(Contig::empty);
            }
        }

        if offset + size > self.contigs[i].total_size() {
            // The added range still extends beyond the current contig. Increase data size.
            let left = offset + size - self.contigs[i].total_size();
            self.contigs[i].data_size += left;

            // Decrease hole size of the next, if any.
            if i + 1 < self.contigs.len() && self.contigs[i + 1].has_data() {
                self.contigs[i + 1].hole_size -= left;
            }
        }

<<<<<<< HEAD
        debug_assert_eq!(size, 0);
        Ok(overlap != 0)
=======
        Ok(())
>>>>>>> 98deb41e
    }

    /// Remove a contiguous range from the front of the assembler.
    /// If no such range, return 0.
    pub fn remove_front(&mut self) -> usize {
        let front = self.front();
        if front.has_hole() || !front.has_data() {
            0
        } else {
            self.remove_contig_at(0);
            debug_assert!(front.data_size > 0);
            front.data_size
        }
    }

    /// Add a segment, then remove_front.
    ///
    /// This is equivalent to calling `add` then `remove_front` individually,
    /// except it's guaranteed to not fail when offset = 0.
    /// This is required for TCP: we must never drop the next expected segment, or
    /// the protocol might get stuck.
    pub fn add_then_remove_front(
        &mut self,
        offset: usize,
        size: usize,
    ) -> Result<usize, TooManyHolesError> {
        // This is the only case where a segment at offset=0 would cause the
        // total amount of contigs to rise (and therefore can potentially cause
        // a TooManyHolesError). Handle it in a way that is guaranteed to succeed.
        if offset == 0 && size < self.contigs[0].hole_size {
            self.contigs[0].hole_size -= size;
            return Ok(size);
        }

        self.add(offset, size)?;
        Ok(self.remove_front())
    }

    /// Iterate over all of the contiguous data ranges.
    ///
    /// This is used in calculating what data ranges have been received. The offset indicates the
    /// number of bytes of contiguous data received before the beginnings of this Assembler.
    ///
    ///    Data        Hole        Data
    /// |--- 100 ---|--- 200 ---|--- 100 ---|
    ///
    /// An offset of 1500 would return the ranges: ``(1500, 1600), (1800, 1900)``
    pub fn iter_data(&self, first_offset: usize) -> AssemblerIter {
        AssemblerIter::new(self, first_offset)
    }
}

pub struct AssemblerIter<'a> {
    assembler: &'a Assembler,
    offset: usize,
    index: usize,
    left: usize,
    right: usize,
}

impl<'a> AssemblerIter<'a> {
    fn new(assembler: &'a Assembler, offset: usize) -> AssemblerIter<'a> {
        AssemblerIter {
            assembler,
            offset,
            index: 0,
            left: 0,
            right: 0,
        }
    }
}

impl<'a> Iterator for AssemblerIter<'a> {
    type Item = (usize, usize);

    fn next(&mut self) -> Option<(usize, usize)> {
        let mut data_range = None;
        while data_range.is_none() && self.index < self.assembler.contigs.len() {
            let contig = self.assembler.contigs[self.index];
            self.left += contig.hole_size;
            self.right = self.left + contig.data_size;
            data_range = if self.left < self.right {
                let data_range = (self.left.checked_add(self.offset)?, self.right.checked_add(self.offset)?);
                self.left = self.right;
                Some(data_range)
            } else {
                None
            };
            self.index += 1;
        }
        data_range
    }
}

#[cfg(test)]
mod test {
    use super::*;
    use std::vec::Vec;

    impl From<Vec<(usize, usize)>> for Assembler {
        fn from(vec: Vec<(usize, usize)>) -> Assembler {
            #[cfg(not(feature = "alloc"))]
            let mut contigs = [Contig::empty(); CONTIG_COUNT];
            #[cfg(feature = "alloc")]
            let mut contigs = Box::new([Contig::empty(); CONTIG_COUNT]);
            for (i, &(hole_size, data_size)) in vec.iter().enumerate() {
                contigs[i] = Contig {
                    hole_size,
                    data_size,
                };
            }
            Assembler { contigs }
        }
    }

    macro_rules! contigs {
        [$( $x:expr ),*] => ({
            Assembler::from(vec![$( $x ),*])
        })
    }

    #[test]
    fn test_new() {
        let assr = Assembler::new();
        assert_eq!(assr, contigs![]);
    }

    #[test]
    fn test_empty_add_full() {
        let mut assr = Assembler::new();
        assert_eq!(assr.add(0, 16), Ok(()));
        assert_eq!(assr, contigs![(0, 16)]);
    }

    #[test]
    fn test_empty_add_front() {
        let mut assr = Assembler::new();
        assert_eq!(assr.add(0, 4), Ok(()));
        assert_eq!(assr, contigs![(0, 4)]);
    }

    #[test]
    fn test_empty_add_back() {
        let mut assr = Assembler::new();
        assert_eq!(assr.add(12, 4), Ok(()));
        assert_eq!(assr, contigs![(12, 4)]);
    }

    #[test]
    fn test_empty_add_mid() {
        let mut assr = Assembler::new();
        assert_eq!(assr.add(4, 8), Ok(()));
        assert_eq!(assr, contigs![(4, 8)]);
    }

    #[test]
    fn test_partial_add_front() {
        let mut assr = contigs![(4, 8)];
        assert_eq!(assr.add(0, 4), Ok(()));
        assert_eq!(assr, contigs![(0, 12)]);
    }

    #[test]
    fn test_partial_add_back() {
        let mut assr = contigs![(4, 8)];
        assert_eq!(assr.add(12, 4), Ok(()));
        assert_eq!(assr, contigs![(4, 12)]);
    }

    #[test]
    fn test_partial_add_front_overlap() {
        let mut assr = contigs![(4, 8)];
        assert_eq!(assr.add(0, 8), Ok(()));
        assert_eq!(assr, contigs![(0, 12)]);
    }

    #[test]
    fn test_partial_add_front_overlap_split() {
        let mut assr = contigs![(4, 8)];
        assert_eq!(assr.add(2, 6), Ok(()));
        assert_eq!(assr, contigs![(2, 10)]);
    }

    #[test]
    fn test_partial_add_back_overlap() {
        let mut assr = contigs![(4, 8)];
        assert_eq!(assr.add(8, 8), Ok(()));
        assert_eq!(assr, contigs![(4, 12)]);
    }

    #[test]
    fn test_partial_add_back_overlap_split() {
        let mut assr = contigs![(4, 8)];
        assert_eq!(assr.add(10, 4), Ok(()));
        assert_eq!(assr, contigs![(4, 10)]);
    }

    #[test]
    fn test_partial_add_both_overlap() {
        let mut assr = contigs![(4, 8)];
        assert_eq!(assr.add(0, 16), Ok(()));
        assert_eq!(assr, contigs![(0, 16)]);
    }

    #[test]
    fn test_partial_add_both_overlap_split() {
        let mut assr = contigs![(4, 8)];
        assert_eq!(assr.add(2, 12), Ok(()));
        assert_eq!(assr, contigs![(2, 12)]);
    }

    #[test]
    fn test_rejected_add_keeps_state() {
        let mut assr = Assembler::new();
        for c in 1..=CONTIG_COUNT {
            assert_eq!(assr.add(c * 10, 3), Ok(()));
        }
        // Maximum of allowed holes is reached
        let assr_before = assr.clone();
        assert_eq!(assr.add(1, 3), Err(AssemblerError::TooManyHolesError));
        assert_eq!(assr_before, assr);
    }

    #[test]
    fn test_empty_remove_front() {
        let mut assr = contigs![];
        assert_eq!(assr.remove_front(), 0);
    }

    #[test]
    fn test_trailing_hole_remove_front() {
        let mut assr = contigs![(0, 4)];
        assert_eq!(assr.remove_front(), 4);
        assert_eq!(assr, contigs![]);
    }

    #[test]
    fn test_trailing_data_remove_front() {
        let mut assr = contigs![(0, 4), (4, 4)];
        assert_eq!(assr.remove_front(), 4);
        assert_eq!(assr, contigs![(4, 4)]);
    }

    #[test]
    fn test_boundary_case_remove_front() {
        let mut vec = vec![(1, 1); CONTIG_COUNT];
        vec[0] = (0, 2);
        let mut assr = Assembler::from(vec);
        assert_eq!(assr.remove_front(), 2);
        let mut vec = vec![(1, 1); CONTIG_COUNT];
        vec[CONTIG_COUNT - 1] = (0, 0);
        let exp_assr = Assembler::from(vec);
        assert_eq!(assr, exp_assr);
    }

    #[test]
    fn test_shrink_next_hole() {
        let mut assr = Assembler::new();
        assert_eq!(assr.add(100, 10), Ok(()));
        assert_eq!(assr.add(50, 10), Ok(()));
        assert_eq!(assr.add(40, 30), Ok(()));
        assert_eq!(assr, contigs![(40, 30), (30, 10)]);
    }

    #[test]
    fn test_join_two() {
        let mut assr = Assembler::new();
        assert_eq!(assr.add(10, 10), Ok(()));
        assert_eq!(assr.add(50, 10), Ok(()));
        assert_eq!(assr.add(15, 40), Ok(()));
        assert_eq!(assr, contigs![(10, 50)]);
    }

    #[test]
    fn test_join_two_reversed() {
        let mut assr = Assembler::new();
        assert_eq!(assr.add(50, 10), Ok(()));
        assert_eq!(assr.add(10, 10), Ok(()));
        assert_eq!(assr.add(15, 40), Ok(()));
        assert_eq!(assr, contigs![(10, 50)]);
    }

    #[test]
    fn test_join_two_overlong() {
        let mut assr = Assembler::new();
        assert_eq!(assr.add(50, 10), Ok(()));
        assert_eq!(assr.add(10, 10), Ok(()));
        assert_eq!(assr.add(15, 60), Ok(()));
        assert_eq!(assr, contigs![(10, 65)]);
    }

    #[test]
    fn test_iter_empty() {
        let assr = Assembler::new();
        let segments: Vec<_> = assr.iter_data(10).collect();
        assert_eq!(segments, vec![]);
    }

    #[test]
    fn test_iter_full() {
        let mut assr = Assembler::new();
        assert_eq!(assr.add(0, 16), Ok(()));
        let segments: Vec<_> = assr.iter_data(10).collect();
        assert_eq!(segments, vec![(10, 26)]);
    }

    #[test]
    fn test_iter_offset() {
        let mut assr = Assembler::new();
        assert_eq!(assr.add(0, 16), Ok(()));
        let segments: Vec<_> = assr.iter_data(100).collect();
        assert_eq!(segments, vec![(100, 116)]);
    }

    #[test]
    fn test_iter_one_front() {
        let mut assr = Assembler::new();
        assert_eq!(assr.add(0, 4), Ok(()));
        let segments: Vec<_> = assr.iter_data(10).collect();
        assert_eq!(segments, vec![(10, 14)]);
    }

    #[test]
    fn test_iter_one_back() {
        let mut assr = Assembler::new();
        assert_eq!(assr.add(12, 4), Ok(()));
        let segments: Vec<_> = assr.iter_data(10).collect();
        assert_eq!(segments, vec![(22, 26)]);
    }

    #[test]
    fn test_iter_one_mid() {
        let mut assr = Assembler::new();
        assert_eq!(assr.add(4, 8), Ok(()));
        let segments: Vec<_> = assr.iter_data(10).collect();
        assert_eq!(segments, vec![(14, 22)]);
    }

    #[test]
    fn test_iter_one_trailing_gap() {
        let assr = contigs![(4, 8)];
        let segments: Vec<_> = assr.iter_data(100).collect();
        assert_eq!(segments, vec![(104, 112)]);
    }

    #[test]
    fn test_iter_two_split() {
        let assr = contigs![(2, 6), (4, 1)];
        let segments: Vec<_> = assr.iter_data(100).collect();
        assert_eq!(segments, vec![(102, 108), (112, 113)]);
    }

    #[test]
    fn test_iter_three_split() {
        let assr = contigs![(2, 6), (2, 1), (2, 2)];
        let segments: Vec<_> = assr.iter_data(100).collect();
        assert_eq!(segments, vec![(102, 108), (110, 111), (113, 115)]);
    }

    #[test]
    fn test_issue_694() {
        let mut assr = Assembler::new();
        assert_eq!(assr.add(0, 1), Ok(()));
        assert_eq!(assr.add(2, 1), Ok(()));
        assert_eq!(assr.add(1, 1), Ok(()));
    }

    #[test]
    fn test_add_then_remove_front() {
        let mut assr = Assembler::new();
        assert_eq!(assr.add(50, 10), Ok(()));
        assert_eq!(assr.add_then_remove_front(10, 10), Ok(0));
        assert_eq!(assr, contigs![(10, 10), (30, 10)]);
    }

    #[test]
    fn test_add_then_remove_front_at_front() {
        let mut assr = Assembler::new();
        assert_eq!(assr.add(50, 10), Ok(()));
        assert_eq!(assr.add_then_remove_front(0, 10), Ok(10));
        assert_eq!(assr, contigs![(40, 10)]);
    }

    #[test]
    fn test_add_then_remove_front_at_front_touch() {
        let mut assr = Assembler::new();
        assert_eq!(assr.add(50, 10), Ok(()));
        assert_eq!(assr.add_then_remove_front(0, 50), Ok(60));
        assert_eq!(assr, contigs![]);
    }

    #[test]
    fn test_add_then_remove_front_at_front_full() {
        let mut assr = Assembler::new();
        for c in 1..=CONTIG_COUNT {
            assert_eq!(assr.add(c * 10, 3), Ok(()));
        }
        // Maximum of allowed holes is reached
        let assr_before = assr.clone();
        assert_eq!(assr.add_then_remove_front(1, 3), Err(TooManyHolesError));
        assert_eq!(assr_before, assr);
    }

    #[test]
    fn test_add_then_remove_front_at_front_full_offset_0() {
        let mut assr = Assembler::new();
        for c in 1..=CONTIG_COUNT {
            assert_eq!(assr.add(c * 10, 3), Ok(()));
        }
        assert_eq!(assr.add_then_remove_front(0, 3), Ok(3));
    }

    // Test against an obviously-correct but inefficient bitmap impl.
    #[test]
    fn test_random() {
        use rand::Rng;

        const MAX_INDEX: usize = 256;

        for max_size in [2, 5, 10, 100] {
            for _ in 0..300 {
                //println!("===");
                let mut assr = Assembler::new();
                let mut map = [false; MAX_INDEX];

                for _ in 0..60 {
                    let offset = rand::thread_rng().gen_range(0..MAX_INDEX - max_size - 1);
                    let size = rand::thread_rng().gen_range(1..=max_size);

                    //println!("add {}..{} {}", offset, offset + size, size);
                    // Real impl
                    let res = assr.add(offset, size);

                    // Bitmap impl
                    let mut map2 = map;
                    map2[offset..][..size].fill(true);

                    let mut contigs = vec![];
                    let mut hole: usize = 0;
                    let mut data: usize = 0;
                    for b in map2 {
                        if b {
                            data += 1;
                        } else {
                            if data != 0 {
                                contigs.push((hole, data));
                                hole = 0;
                                data = 0;
                            }
                            hole += 1;
                        }
                    }

                    // Compare.
                    let wanted_res = if contigs.len() > CONTIG_COUNT {
                        Err(TooManyHolesError)
                    } else {
                        Ok(())
                    };
                    assert_eq!(res, wanted_res);
                    if res.is_ok() {
                        map = map2;
                        assert_eq!(assr, Assembler::from(contigs));
                    }
                }
            }
        }
    }
}<|MERGE_RESOLUTION|>--- conflicted
+++ resolved
@@ -1,10 +1,7 @@
 use core::fmt;
 
 #[derive(Debug, Clone, Copy, PartialEq, Eq)]
-pub enum AssemblerError {
-    TooManyHolesError,
-    ArithmeticOverflow,
-}
+pub struct TooManyHolesError;
 
 /// A contiguous chunk of absent data, followed by a contiguous chunk of present data.
 #[derive(Debug, Clone, Copy, PartialEq, Eq)]
@@ -160,17 +157,9 @@
     }
 
     /// Add a contig at the given index, and return a pointer to it.
-<<<<<<< HEAD
-    fn add_contig_at(&mut self, at: usize) -> Result<&mut Contig, AssemblerError> {
-        debug_assert!(!self.contigs[at].is_empty());
-
-        if !self.back().is_empty() {
-            return Err(AssemblerError::TooManyHolesError);
-=======
     fn add_contig_at(&mut self, at: usize) -> Result<&mut Contig, TooManyHolesError> {
         if self.back().has_data() {
             return Err(TooManyHolesError);
->>>>>>> 98deb41e
         }
 
         for i in (at + 1..self.contigs.len()).rev() {
@@ -181,52 +170,6 @@
         Ok(&mut self.contigs[at])
     }
 
-<<<<<<< HEAD
-    /// Add a new contiguous range to the assembler, and return `Ok(bool)`,
-    /// or return `Err(())` if too many discontiguities are already recorded.
-    /// Returns `Ok(true)` when there was an overlap.
-    pub fn add(&mut self, mut offset: usize, mut size: usize) -> Result<bool, AssemblerError> {
-        let mut index = 0;
-        let mut overlap = size;
-        while index != self.contigs.len() && size != 0 {
-            let contig = self.contigs[index];
-
-            if offset >= contig.total_size() {
-                // The range being added does not cover this contig, skip it.
-                index += 1;
-            } else if offset == 0 && size >= contig.hole_size && index > 0 {
-                // The range being added covers the entire hole in this contig, merge it
-                // into the previous config.
-                self.contigs[index - 1].expand_data_by(contig.total_size());
-                overlap = overlap.checked_sub(contig.total_size()).ok_or(AssemblerError::ArithmeticOverflow)?;
-                self.remove_contig_at(index);
-                index += 0;
-            } else if offset == 0 && size < contig.hole_size && index > 0 {
-                // The range being added covers a part of the hole in this contig starting
-                // at the beginning, shrink the hole in this contig and expand data in
-                // the previous contig.
-                self.contigs[index - 1].expand_data_by(size);
-                self.contigs[index].shrink_hole_by(size);
-                overlap -= size;
-                index += 1;
-            } else if offset <= contig.hole_size && offset + size >= contig.hole_size {
-                // The range being added covers both a part of the hole and a part of the data
-                // in this contig, shrink the hole in this contig.
-                overlap -= contig.hole_size - offset;
-                self.contigs[index].shrink_hole_to(offset);
-                index += 1;
-            } else if offset + size >= contig.hole_size {
-                // The range being added covers only a part of the data in this contig, skip it.
-                index += 1;
-            } else if offset + size < contig.hole_size {
-                // The range being added covers a part of the hole but not of the data
-                // in this contig, add a new contig containing the range.
-                {
-                    let inserted = self.add_contig_at(index)?;
-                    *inserted = Contig::hole_and_data(offset, size);
-                    overlap -= size;
-                }
-=======
     /// Add a new contiguous range to the assembler,
     /// or return `Err(TooManyHolesError)` if too many discontiguities are already recorded.
     pub fn add(&mut self, mut offset: usize, size: usize) -> Result<(), TooManyHolesError> {
@@ -265,7 +208,6 @@
                 new_contig.hole_size = offset;
                 new_contig.data_size = size;
 
->>>>>>> 98deb41e
                 // Previous contigs[index] got moved to contigs[index+1]
                 self.contigs[i + 1].shrink_hole_by(offset + size);
                 return Ok(());
@@ -311,12 +253,7 @@
             }
         }
 
-<<<<<<< HEAD
-        debug_assert_eq!(size, 0);
-        Ok(overlap != 0)
-=======
         Ok(())
->>>>>>> 98deb41e
     }
 
     /// Remove a contiguous range from the front of the assembler.
@@ -536,7 +473,7 @@
         }
         // Maximum of allowed holes is reached
         let assr_before = assr.clone();
-        assert_eq!(assr.add(1, 3), Err(AssemblerError::TooManyHolesError));
+        assert_eq!(assr.add(1, 3), Err(TooManyHolesError));
         assert_eq!(assr_before, assr);
     }
 
