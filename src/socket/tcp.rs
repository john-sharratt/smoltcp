--- conflicted
+++ resolved
@@ -1788,45 +1788,6 @@
         let assembler_was_empty = self.assembler.is_empty();
 
         // Try adding payload octets to the assembler.
-<<<<<<< HEAD
-        match self.assembler.add(payload_offset, payload_len) {
-            Ok(_) => {
-                debug_assert_eq!(self.assembler.total_size(), self.rx_buffer.capacity());
-                // Place payload octets into the buffer.
-                net_trace!(
-                    "tcp:{}:{}: rx buffer: receiving {} octets at offset {}",
-                    self.local_endpoint,
-                    self.remote_endpoint,
-                    payload_len,
-                    payload_offset
-                );
-                let len_written = self
-                    .rx_buffer
-                    .write_unallocated(payload_offset, repr.payload);
-                debug_assert_eq!(len_written, payload_len);
-            }
-            Err(crate::storage::AssemblerError::TooManyHolesError) => {
-                net_debug!(
-                    "tcp:{}:{}: assembler: too many holes to add {} octets at offset {}",
-                    self.local_endpoint,
-                    self.remote_endpoint,
-                    payload_len,
-                    payload_offset
-                );
-                return Err(Error::Dropped);
-            }
-            Err(crate::storage::AssemblerError::ArithmeticOverflow) => {
-                net_debug!(
-                    "tcp:{}:{}: assembler: arithmetic overflow while adding {} octets at offset {}",
-                    self.local_endpoint,
-                    self.remote_endpoint,
-                    payload_len,
-                    payload_offset
-                );
-                return Err(Error::Dropped);
-            }
-        }
-=======
         let Ok(contig_len) = self.assembler.add_then_remove_front(payload_offset, payload_len) else {
             net_debug!(
                 "assembler: too many holes to add {} octets at offset {}",
@@ -1835,7 +1796,6 @@
             );
             return None;
         };
->>>>>>> 98deb41e
 
         // Place payload octets into the buffer.
         tcp_trace!(
@@ -1912,13 +1872,8 @@
         }
     }
 
-<<<<<<< HEAD
     fn seq_to_transmit(&self, cx: &Context) -> bool {
-        let ip_header_len = match self.local_endpoint.addr {
-=======
-    fn seq_to_transmit(&self, cx: &mut Context) -> bool {
         let ip_header_len = match self.tuple.unwrap().local.addr {
->>>>>>> 98deb41e
             #[cfg(feature = "proto-ipv4")]
             IpAddress::Ipv4(_) => crate::wire::IPV4_HEADER_LEN,
             #[cfg(feature = "proto-ipv6")]
