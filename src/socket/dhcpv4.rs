#[cfg(feature = "async")]
use core::task::Waker;

use crate::iface::Context;
use crate::time::{Duration, Instant};
use crate::wire::dhcpv4::field as dhcpv4_field;
use crate::wire::{
    DhcpMessageType, DhcpPacket, DhcpRepr, IpAddress, IpProtocol, Ipv4Address, Ipv4Cidr, Ipv4Repr,
    UdpRepr, DHCP_CLIENT_PORT, DHCP_MAX_DNS_SERVER_COUNT, DHCP_SERVER_PORT, UDP_HEADER_LEN,
};
use crate::wire::{DhcpOption, HardwareAddress};
use heapless::Vec;

#[cfg(feature = "async")]
use super::WakerRegistration;

use super::PollAt;

const DEFAULT_LEASE_DURATION: Duration = Duration::from_secs(120);

const DEFAULT_PARAMETER_REQUEST_LIST: &[u8] = &[
    dhcpv4_field::OPT_SUBNET_MASK,
    dhcpv4_field::OPT_ROUTER,
    dhcpv4_field::OPT_DOMAIN_NAME_SERVER,
];

/// IPv4 configuration data provided by the DHCP server.
#[derive(Debug, Eq, PartialEq, Clone)]
#[cfg_attr(feature = "defmt", derive(defmt::Format))]
pub struct Config<'a> {
    /// Information on how to reach the DHCP server that responded with DHCP
    /// configuration.
    pub server: ServerInfo,
    /// IP address
    pub address: Ipv4Cidr,
    /// Router address, also known as default gateway. Does not necessarily
    /// match the DHCP server's address.
    pub router: Option<Ipv4Address>,
    /// DNS servers
    pub dns_servers: Vec<Ipv4Address, DHCP_MAX_DNS_SERVER_COUNT>,
    /// Received DHCP packet
    pub packet: Option<DhcpPacket<&'a [u8]>>,
}

/// Information on how to reach a DHCP server.
#[derive(Debug, Clone, Copy, Eq, PartialEq)]
#[cfg_attr(feature = "defmt", derive(defmt::Format))]
pub struct ServerInfo {
    /// IP address to use as destination in outgoing packets
    pub address: Ipv4Address,
    /// Server identifier to use in outgoing packets. Usually equal to server_address,
    /// but may differ in some situations (eg DHCP relays)
    pub identifier: Ipv4Address,
}

#[derive(Debug)]
#[cfg_attr(feature = "defmt", derive(defmt::Format))]
struct DiscoverState {
    /// When to send next request
    retry_at: Instant,
}

#[derive(Debug)]
#[cfg_attr(feature = "defmt", derive(defmt::Format))]
struct RequestState {
    /// When to send next request
    retry_at: Instant,
    /// How many retries have been done
    retry: u16,
    /// Server we're trying to request from
    server: ServerInfo,
    /// IP address that we're trying to request.
    requested_ip: Ipv4Address,
}

#[derive(Debug)]
#[cfg_attr(feature = "defmt", derive(defmt::Format))]
struct RenewState {
    /// Active network config
    config: Config<'static>,

    /// Renew timer. When reached, we will start attempting
    /// to renew this lease with the DHCP server.
    /// Must be less or equal than `expires_at`.
    renew_at: Instant,
    /// Expiration timer. When reached, this lease is no longer valid, so it must be
    /// thrown away and the ethernet interface deconfigured.
    expires_at: Instant,
}

#[derive(Debug)]
#[cfg_attr(feature = "defmt", derive(defmt::Format))]
enum ClientState {
    /// Discovering the DHCP server
    Discovering(DiscoverState),
    /// Requesting an address
    Requesting(RequestState),
    /// Having an address, refresh it periodically.
    Renewing(RenewState),
}

/// Timeout and retry configuration.
#[derive(Debug, PartialEq, Eq, Copy, Clone)]
#[cfg_attr(feature = "defmt", derive(defmt::Format))]
pub struct RetryConfig {
    pub discover_timeout: Duration,
    /// The REQUEST timeout doubles every 2 tries.
    pub initial_request_timeout: Duration,
    pub request_retries: u16,
    pub min_renew_timeout: Duration,
}

impl Default for RetryConfig {
    fn default() -> Self {
        Self {
            discover_timeout: Duration::from_secs(10),
            initial_request_timeout: Duration::from_secs(5),
            request_retries: 5,
            min_renew_timeout: Duration::from_secs(60),
        }
    }
}

/// Return value for the `Dhcpv4Socket::poll` function
#[derive(Debug, PartialEq, Eq)]
#[cfg_attr(feature = "defmt", derive(defmt::Format))]
pub enum Event<'a> {
    /// Configuration has been lost (for example, the lease has expired)
    Deconfigured,
    /// Configuration has been newly acquired, or modified.
    Configured(Config<'a>),
}

#[derive(Debug)]
pub struct Socket<'a> {
    /// State of the DHCP client.
    state: ClientState,
    /// Set to true on config/state change, cleared back to false by the `config` function.
    config_changed: bool,
    /// xid of the last sent message.
    transaction_id: u32,

    /// Max lease duration. If set, it sets a maximum cap to the server-provided lease duration.
    /// Useful to react faster to IP configuration changes and to test whether renews work correctly.
    max_lease_duration: Option<Duration>,

    retry_config: RetryConfig,

    /// Ignore NAKs.
    ignore_naks: bool,

    /// Server port config
    pub(crate) server_port: u16,

    /// Client port config
    pub(crate) client_port: u16,

    /// A buffer contains options additional to be added to outgoing DHCP
    /// packets.
    outgoing_options: &'a [DhcpOption<'a>],
    /// A buffer containing all requested parameters.
    parameter_request_list: Option<&'a [u8]>,

    /// Incoming DHCP packets are copied into this buffer, overwriting the previous.
    receive_packet_buffer: Option<&'a mut [u8]>,

    /// Waker registration
    #[cfg(feature = "async")]
    waker: WakerRegistration,
}

/// DHCP client socket.
///
/// The socket acquires an IP address configuration through DHCP autonomously.
/// You must query the configuration with `.poll()` after every call to `Interface::poll()`,
/// and apply the configuration to the `Interface`.
impl<'a> Socket<'a> {
    /// Create a DHCPv4 socket
    #[allow(clippy::new_without_default)]
    pub fn new() -> Self {
        Socket {
            state: ClientState::Discovering(DiscoverState {
                retry_at: Instant::from_millis(0),
            }),
            config_changed: true,
            transaction_id: 1,
            max_lease_duration: None,
            retry_config: RetryConfig::default(),
            ignore_naks: false,
            outgoing_options: &[],
            parameter_request_list: None,
            receive_packet_buffer: None,
            #[cfg(feature = "async")]
            waker: WakerRegistration::new(),
            server_port: DHCP_SERVER_PORT,
            client_port: DHCP_CLIENT_PORT,
        }
    }

    /// Set the retry/timeouts configuration.
    pub fn set_retry_config(&mut self, config: RetryConfig) {
        self.retry_config = config;
    }

    /// Set the outgoing options.
    pub fn set_outgoing_options(&mut self, options: &'a [DhcpOption<'a>]) {
        self.outgoing_options = options;
    }

    /// Set the buffer into which incoming DHCP packets are copied into.
    pub fn set_receive_packet_buffer(&mut self, buffer: &'a mut [u8]) {
        self.receive_packet_buffer = Some(buffer);
    }

    /// Set the parameter request list.
    ///
    /// This should contain at least `OPT_SUBNET_MASK` (`1`), `OPT_ROUTER`
    /// (`3`), and `OPT_DOMAIN_NAME_SERVER` (`6`).
    pub fn set_parameter_request_list(&mut self, parameter_request_list: &'a [u8]) {
        self.parameter_request_list = Some(parameter_request_list);
    }

    /// Get the configured max lease duration.
    ///
    /// See also [`Self::set_max_lease_duration()`]
    pub fn max_lease_duration(&self) -> Option<Duration> {
        self.max_lease_duration
    }

    /// Set the max lease duration.
    ///
    /// When set, the lease duration will be capped at the configured duration if the
    /// DHCP server gives us a longer lease. This is generally not recommended, but
    /// can be useful for debugging or reacting faster to network configuration changes.
    ///
    /// If None, no max is applied (the lease duration from the DHCP server is used.)
    pub fn set_max_lease_duration(&mut self, max_lease_duration: Option<Duration>) {
        self.max_lease_duration = max_lease_duration;
    }

    /// Get whether to ignore NAKs.
    ///
    /// See also [`Self::set_ignore_naks()`]
    pub fn ignore_naks(&self) -> bool {
        self.ignore_naks
    }

    /// Set whether to ignore NAKs.
    ///
    /// This is not compliant with the DHCP RFCs, since theoretically
    /// we must stop using the assigned IP when receiving a NAK. This
    /// can increase reliability on broken networks with buggy routers
    /// or rogue DHCP servers, however.
    pub fn set_ignore_naks(&mut self, ignore_naks: bool) {
        self.ignore_naks = ignore_naks;
    }

<<<<<<< HEAD
    pub(crate) fn poll_at(&self, _cx: &Context) -> PollAt {
=======
    /// Set the server/client port
    ///
    /// Allows you to specify the ports used by DHCP.
    /// This is meant to support esoteric usecases allowed by the dhclient program.
    pub fn set_ports(&mut self, server_port: u16, client_port: u16) {
        self.server_port = server_port;
        self.client_port = client_port;
    }

    pub(crate) fn poll_at(&self, _cx: &mut Context) -> PollAt {
>>>>>>> 98deb41e
        let t = match &self.state {
            ClientState::Discovering(state) => state.retry_at,
            ClientState::Requesting(state) => state.retry_at,
            ClientState::Renewing(state) => state.renew_at.min(state.expires_at),
        };
        PollAt::Time(t)
    }

    pub(crate) fn process(
        &mut self,
        cx: &mut Context,
        ip_repr: &Ipv4Repr,
        repr: &UdpRepr,
        payload: &[u8],
    ) {
        let src_ip = ip_repr.src_addr;

        // This is enforced in interface.rs.
        assert!(repr.src_port == self.server_port && repr.dst_port == self.client_port);

        let dhcp_packet = match DhcpPacket::new_checked(payload) {
            Ok(dhcp_packet) => dhcp_packet,
            Err(e) => {
                net_debug!("DHCP invalid pkt from {}: {:?}", src_ip, e);
                return;
            }
        };
        let dhcp_repr = match DhcpRepr::parse(&dhcp_packet) {
            Ok(dhcp_repr) => dhcp_repr,
            Err(e) => {
                net_debug!("DHCP error parsing pkt from {}: {:?}", src_ip, e);
                return;
            }
        };

        let Some(HardwareAddress::Ethernet(ethernet_addr)) = cx.hardware_addr() else {
            panic!("using DHCPv4 socket with a non-ethernet hardware address.");
        };

        if dhcp_repr.client_hardware_address != ethernet_addr {
            return;
        }
        if dhcp_repr.transaction_id != self.transaction_id {
            return;
        }
        let server_identifier = match dhcp_repr.server_identifier {
            Some(server_identifier) => server_identifier,
            None => {
                net_debug!(
                    "DHCP ignoring {:?} because missing server_identifier",
                    dhcp_repr.message_type
                );
                return;
            }
        };

        net_debug!(
            "DHCP recv {:?} from {}: {:?}",
            dhcp_repr.message_type,
            src_ip,
            dhcp_repr
        );

        // Copy over the payload into the receive packet buffer.
        if let Some(buffer) = self.receive_packet_buffer.as_mut() {
            if let Some(buffer) = buffer.get_mut(..payload.len()) {
                buffer.copy_from_slice(payload);
            }
        }

        match (&mut self.state, dhcp_repr.message_type) {
            (ClientState::Discovering(_state), DhcpMessageType::Offer) => {
                if !dhcp_repr.your_ip.is_unicast() {
                    net_debug!("DHCP ignoring OFFER because your_ip is not unicast");
                    return;
                }

                self.state = ClientState::Requesting(RequestState {
                    retry_at: cx.now(),
                    retry: 0,
                    server: ServerInfo {
                        address: src_ip,
                        identifier: server_identifier,
                    },
                    requested_ip: dhcp_repr.your_ip, // use the offered ip
                });
            }
            (ClientState::Requesting(state), DhcpMessageType::Ack) => {
                if let Some((config, renew_at, expires_at)) =
                    Self::parse_ack(cx.now(), &dhcp_repr, self.max_lease_duration, state.server)
                {
                    self.state = ClientState::Renewing(RenewState {
                        config,
                        renew_at,
                        expires_at,
                    });
                    self.config_changed();
                }
            }
            (ClientState::Requesting(_), DhcpMessageType::Nak) => {
                if !self.ignore_naks {
                    self.reset();
                }
            }
            (ClientState::Renewing(state), DhcpMessageType::Ack) => {
                if let Some((config, renew_at, expires_at)) = Self::parse_ack(
                    cx.now(),
                    &dhcp_repr,
                    self.max_lease_duration,
                    state.config.server,
                ) {
                    state.renew_at = renew_at;
                    state.expires_at = expires_at;
                    // The `receive_packet_buffer` field isn't populated until
                    // the client asks for the state, but receiving any packet
                    // will change it, so we indicate that the config has
                    // changed every time if the receive packet buffer is set,
                    // but we only write changes to the rest of the config now.
                    let config_changed =
                        state.config != config || self.receive_packet_buffer.is_some();
                    if state.config != config {
                        state.config = config;
                    }
                    if config_changed {
                        self.config_changed();
                    }
                }
            }
            (ClientState::Renewing(_), DhcpMessageType::Nak) => {
                if !self.ignore_naks {
                    self.reset();
                }
            }
            _ => {
                net_debug!(
                    "DHCP ignoring {:?}: unexpected in current state",
                    dhcp_repr.message_type
                );
            }
        }
    }

    fn parse_ack(
        now: Instant,
        dhcp_repr: &DhcpRepr,
        max_lease_duration: Option<Duration>,
        server: ServerInfo,
    ) -> Option<(Config<'static>, Instant, Instant)> {
        let subnet_mask = match dhcp_repr.subnet_mask {
            Some(subnet_mask) => subnet_mask,
            None => {
                net_debug!("DHCP ignoring ACK because missing subnet_mask");
                return None;
            }
        };

        let prefix_len = match IpAddress::Ipv4(subnet_mask).prefix_len() {
            Some(prefix_len) => prefix_len,
            None => {
                net_debug!("DHCP ignoring ACK because subnet_mask is not a valid mask");
                return None;
            }
        };

        if !dhcp_repr.your_ip.is_unicast() {
            net_debug!("DHCP ignoring ACK because your_ip is not unicast");
            return None;
        }

        let mut lease_duration = dhcp_repr
            .lease_duration
            .map(|d| Duration::from_secs(d as _))
            .unwrap_or(DEFAULT_LEASE_DURATION);
        if let Some(max_lease_duration) = max_lease_duration {
            lease_duration = lease_duration.min(max_lease_duration);
        }

        // Cleanup the DNS servers list, keeping only unicasts/
        // TP-Link TD-W8970 sends 0.0.0.0 as second DNS server if there's only one configured :(
        let mut dns_servers = Vec::new();

        dhcp_repr
            .dns_servers
            .iter()
            .flatten()
            .filter(|s| s.is_unicast())
            .for_each(|a| {
                // This will never produce an error, as both the arrays and `dns_servers`
                // have length DHCP_MAX_DNS_SERVER_COUNT
                dns_servers.push(*a).ok();
            });

        let config = Config {
            server,
            address: Ipv4Cidr::new(dhcp_repr.your_ip, prefix_len),
            router: dhcp_repr.router,
            dns_servers,
            packet: None,
        };

        // Set renew time as per RFC 2131:
        // The renew time (T1) can be specified by the server using option 58:
        let renew_duration = dhcp_repr
            .renew_duration
            .map(|d| Duration::from_secs(d as u64))
            // Since we don't follow the REBINDING part of the spec, when no
            // explicit T1 time is given, we will also consider the rebinding
            // time if it is given and less than the default.
            .or_else(|| {
                dhcp_repr
                    .rebind_duration
                    .map(|d| Duration::from_secs(d as u64).min(lease_duration / 2))
            })
            // Otherwise, we use the default T1 time, which is half the lease
            // duration.
            .unwrap_or(lease_duration / 2);
        let renew_at = now + renew_duration;
        let expires_at = now + lease_duration;

        Some((config, renew_at, expires_at))
    }

    #[cfg(not(test))]
    fn random_transaction_id(cx: &mut Context) -> u32 {
        cx.rand().rand_u32()
    }

    #[cfg(test)]
    fn random_transaction_id(_cx: &mut Context) -> u32 {
        0x12345678
    }

    pub(crate) fn dispatch<F, E>(&mut self, cx: &mut Context, emit: F) -> Result<(), E>
    where
        F: FnOnce(&mut Context, (Ipv4Repr, UdpRepr, DhcpRepr)) -> Result<(), E>,
    {
        // note: Dhcpv4Socket is only usable in ethernet mediums, so the
        // unwrap can never fail.
        let Some(HardwareAddress::Ethernet(ethernet_addr)) = cx.hardware_addr() else {
            panic!("using DHCPv4 socket with a non-ethernet hardware address.");
        };

        // Worst case biggest IPv4 header length.
        // 0x0f * 4 = 60 bytes.
        const MAX_IPV4_HEADER_LEN: usize = 60;

        // We don't directly modify self.transaction_id because sending the packet
        // may fail. We only want to update state after succesfully sending.
        let next_transaction_id = Self::random_transaction_id(cx);

        let mut dhcp_repr = DhcpRepr {
            message_type: DhcpMessageType::Discover,
            transaction_id: next_transaction_id,
            secs: 0,
            client_hardware_address: ethernet_addr,
            client_ip: Ipv4Address::UNSPECIFIED,
            your_ip: Ipv4Address::UNSPECIFIED,
            server_ip: Ipv4Address::UNSPECIFIED,
            router: None,
            subnet_mask: None,
            relay_agent_ip: Ipv4Address::UNSPECIFIED,
            broadcast: false,
            requested_ip: None,
            client_identifier: Some(ethernet_addr),
            server_identifier: None,
            parameter_request_list: Some(
                self.parameter_request_list
                    .unwrap_or(DEFAULT_PARAMETER_REQUEST_LIST),
            ),
            max_size: Some((cx.ip_mtu() - MAX_IPV4_HEADER_LEN - UDP_HEADER_LEN) as u16),
            lease_duration: None,
            renew_duration: None,
            rebind_duration: None,
            dns_servers: None,
            additional_options: self.outgoing_options,
        };

        let udp_repr = UdpRepr {
            src_port: self.client_port,
            dst_port: self.server_port,
        };

        let mut ipv4_repr = Ipv4Repr {
            src_addr: Ipv4Address::UNSPECIFIED,
            dst_addr: Ipv4Address::BROADCAST,
            next_header: IpProtocol::Udp,
            payload_len: 0, // filled right before emit
            hop_limit: 64,
        };

        match &mut self.state {
            ClientState::Discovering(state) => {
                if cx.now() < state.retry_at {
                    return Ok(());
                }

                // send packet
                net_debug!(
                    "DHCP send DISCOVER to {}: {:?}",
                    ipv4_repr.dst_addr,
                    dhcp_repr
                );
                ipv4_repr.payload_len = udp_repr.header_len() + dhcp_repr.buffer_len();
                emit(cx, (ipv4_repr, udp_repr, dhcp_repr))?;

                // Update state AFTER the packet has been successfully sent.
                state.retry_at = cx.now() + self.retry_config.discover_timeout;
                self.transaction_id = next_transaction_id;
                Ok(())
            }
            ClientState::Requesting(state) => {
                if cx.now() < state.retry_at {
                    return Ok(());
                }

                if state.retry >= self.retry_config.request_retries {
                    net_debug!("DHCP request retries exceeded, restarting discovery");
                    self.reset();
                    return Ok(());
                }

                dhcp_repr.message_type = DhcpMessageType::Request;
                dhcp_repr.requested_ip = Some(state.requested_ip);
                dhcp_repr.server_identifier = Some(state.server.identifier);

                net_debug!(
                    "DHCP send request to {}: {:?}",
                    ipv4_repr.dst_addr,
                    dhcp_repr
                );
                ipv4_repr.payload_len = udp_repr.header_len() + dhcp_repr.buffer_len();
                emit(cx, (ipv4_repr, udp_repr, dhcp_repr))?;

                // Exponential backoff: Double every 2 retries.
                state.retry_at = cx.now()
                    + (self.retry_config.initial_request_timeout << (state.retry as u32 / 2));
                state.retry += 1;

                self.transaction_id = next_transaction_id;
                Ok(())
            }
            ClientState::Renewing(state) => {
                if state.expires_at <= cx.now() {
                    net_debug!("DHCP lease expired");
                    self.reset();
                    // return Ok so we get polled again
                    return Ok(());
                }

                if cx.now() < state.renew_at {
                    return Ok(());
                }

                ipv4_repr.src_addr = state.config.address.address();
                ipv4_repr.dst_addr = state.config.server.address;
                dhcp_repr.message_type = DhcpMessageType::Request;
                dhcp_repr.client_ip = state.config.address.address();

                net_debug!("DHCP send renew to {}: {:?}", ipv4_repr.dst_addr, dhcp_repr);
                ipv4_repr.payload_len = udp_repr.header_len() + dhcp_repr.buffer_len();
                emit(cx, (ipv4_repr, udp_repr, dhcp_repr))?;

                // In both RENEWING and REBINDING states, if the client receives no
                // response to its DHCPREQUEST message, the client SHOULD wait one-half
                // of the remaining time until T2 (in RENEWING state) and one-half of
                // the remaining lease time (in REBINDING state), down to a minimum of
                // 60 seconds, before retransmitting the DHCPREQUEST message.
                state.renew_at = cx.now()
                    + self
                        .retry_config
                        .min_renew_timeout
                        .max((state.expires_at - cx.now()) / 2);

                self.transaction_id = next_transaction_id;
                Ok(())
            }
        }
    }

    /// Reset state and restart discovery phase.
    ///
    /// Use this to speed up acquisition of an address in a new
    /// network if a link was down and it is now back up.
    pub fn reset(&mut self) {
        net_trace!("DHCP reset");
        if let ClientState::Renewing(_) = &self.state {
            self.config_changed();
        }
        self.state = ClientState::Discovering(DiscoverState {
            retry_at: Instant::from_millis(0),
        });
    }

    /// Query the socket for configuration changes.
    ///
    /// The socket has an internal "configuration changed" flag. If
    /// set, this function returns the configuration and resets the flag.
    pub fn poll(&mut self) -> Option<Event> {
        if !self.config_changed {
            None
        } else if let ClientState::Renewing(state) = &self.state {
            self.config_changed = false;
            Some(Event::Configured(Config {
                server: state.config.server,
                address: state.config.address,
                router: state.config.router,
                dns_servers: state.config.dns_servers.clone(),
                packet: self
                    .receive_packet_buffer
                    .as_deref()
                    .map(DhcpPacket::new_unchecked),
            }))
        } else {
            self.config_changed = false;
            Some(Event::Deconfigured)
        }
    }

    /// This function _must_ be called when the configuration provided to the
    /// interface, by this DHCP socket, changes. It will update the `config_changed` field
    /// so that a subsequent call to `poll` will yield an event, and wake a possible waker.
    pub(crate) fn config_changed(&mut self) {
        self.config_changed = true;
        #[cfg(feature = "async")]
        self.waker.wake();
    }

    /// Register a waker.
    ///
    /// The waker is woken on state changes that might affect the return value
    /// of `poll` method calls, which indicates a new state in the DHCP configuration
    /// provided by this DHCP socket.
    ///
    /// Notes:
    ///
    /// - Only one waker can be registered at a time. If another waker was previously registered,
    ///   it is overwritten and will no longer be woken.
    /// - The Waker is woken only once. Once woken, you must register it again to receive more wakes.
    #[cfg(feature = "async")]
    pub fn register_waker(&mut self, waker: &Waker) {
        self.waker.register(waker)
    }
}

#[cfg(test)]
mod test {

    use std::ops::{Deref, DerefMut};

    use super::*;
    use crate::wire::EthernetAddress;

    // =========================================================================================//
    // Helper functions

    struct TestSocket {
        socket: Socket<'static>,
        cx: Context,
    }

    impl Deref for TestSocket {
        type Target = Socket<'static>;
        fn deref(&self) -> &Self::Target {
            &self.socket
        }
    }

    impl DerefMut for TestSocket {
        fn deref_mut(&mut self) -> &mut Self::Target {
            &mut self.socket
        }
    }

    fn send(
        s: &mut TestSocket,
        timestamp: Instant,
        (ip_repr, udp_repr, dhcp_repr): (Ipv4Repr, UdpRepr, DhcpRepr),
    ) {
        s.cx.set_now(timestamp);

        net_trace!("send: {:?}", ip_repr);
        net_trace!("      {:?}", udp_repr);
        net_trace!("      {:?}", dhcp_repr);

        let mut payload = vec![0; dhcp_repr.buffer_len()];
        dhcp_repr
            .emit(&mut DhcpPacket::new_unchecked(&mut payload))
            .unwrap();

        s.socket.process(&mut s.cx, &ip_repr, &udp_repr, &payload)
    }

    fn recv(s: &mut TestSocket, timestamp: Instant, reprs: &[(Ipv4Repr, UdpRepr, DhcpRepr)]) {
        s.cx.set_now(timestamp);

        let mut i = 0;

        while s.socket.poll_at(&mut s.cx) <= PollAt::Time(timestamp) {
            let _ = s
                .socket
                .dispatch(&mut s.cx, |_, (mut ip_repr, udp_repr, dhcp_repr)| {
                    assert_eq!(ip_repr.next_header, IpProtocol::Udp);
                    assert_eq!(
                        ip_repr.payload_len,
                        udp_repr.header_len() + dhcp_repr.buffer_len()
                    );

                    // We validated the payload len, change it to 0 to make equality testing easier
                    ip_repr.payload_len = 0;

                    net_trace!("recv: {:?}", ip_repr);
                    net_trace!("      {:?}", udp_repr);
                    net_trace!("      {:?}", dhcp_repr);

                    let got_repr = (ip_repr, udp_repr, dhcp_repr);
                    match reprs.get(i) {
                        Some(want_repr) => assert_eq!(want_repr, &got_repr),
                        None => panic!("Too many reprs emitted"),
                    }
                    i += 1;
                    Ok::<_, ()>(())
                });
        }

        assert_eq!(i, reprs.len());
    }

    #[allow(unused)]
    macro_rules! send {
        ($socket:ident, $repr:expr) =>
            (send!($socket, time 0, $repr));
        ($socket:ident, time $time:expr, $repr:expr) =>
            (send(&mut $socket, Instant::from_millis($time), $repr));
    }

    macro_rules! recv {
        ($socket:ident, $reprs:expr) => ({
            recv!($socket, time 0, $reprs);
        });
        ($socket:ident, time $time:expr, $reprs:expr) => ({
            recv(&mut $socket, Instant::from_millis($time), &$reprs);
        });
    }

    // =========================================================================================//
    // Constants

    const TXID: u32 = 0x12345678;

    const MY_IP: Ipv4Address = Ipv4Address([192, 168, 1, 42]);
    const SERVER_IP: Ipv4Address = Ipv4Address([192, 168, 1, 1]);
    const DNS_IP_1: Ipv4Address = Ipv4Address([1, 1, 1, 1]);
    const DNS_IP_2: Ipv4Address = Ipv4Address([1, 1, 1, 2]);
    const DNS_IP_3: Ipv4Address = Ipv4Address([1, 1, 1, 3]);
    const DNS_IPS: &[Ipv4Address] = &[DNS_IP_1, DNS_IP_2, DNS_IP_3];

    const MASK_24: Ipv4Address = Ipv4Address([255, 255, 255, 0]);

    const MY_MAC: EthernetAddress = EthernetAddress([0x02, 0x02, 0x02, 0x02, 0x02, 0x02]);

    const IP_BROADCAST: Ipv4Repr = Ipv4Repr {
        src_addr: Ipv4Address::UNSPECIFIED,
        dst_addr: Ipv4Address::BROADCAST,
        next_header: IpProtocol::Udp,
        payload_len: 0,
        hop_limit: 64,
    };

    const IP_SERVER_BROADCAST: Ipv4Repr = Ipv4Repr {
        src_addr: SERVER_IP,
        dst_addr: Ipv4Address::BROADCAST,
        next_header: IpProtocol::Udp,
        payload_len: 0,
        hop_limit: 64,
    };

    const IP_RECV: Ipv4Repr = Ipv4Repr {
        src_addr: SERVER_IP,
        dst_addr: MY_IP,
        next_header: IpProtocol::Udp,
        payload_len: 0,
        hop_limit: 64,
    };

    const IP_SEND: Ipv4Repr = Ipv4Repr {
        src_addr: MY_IP,
        dst_addr: SERVER_IP,
        next_header: IpProtocol::Udp,
        payload_len: 0,
        hop_limit: 64,
    };

    const UDP_SEND: UdpRepr = UdpRepr {
        src_port: DHCP_CLIENT_PORT,
        dst_port: DHCP_SERVER_PORT,
    };
    const UDP_RECV: UdpRepr = UdpRepr {
        src_port: DHCP_SERVER_PORT,
        dst_port: DHCP_CLIENT_PORT,
    };

    const DIFFERENT_CLIENT_PORT: u16 = 6800;
    const DIFFERENT_SERVER_PORT: u16 = 6700;

    const UDP_SEND_DIFFERENT_PORT: UdpRepr = UdpRepr {
        src_port: DIFFERENT_CLIENT_PORT,
        dst_port: DIFFERENT_SERVER_PORT,
    };
    const UDP_RECV_DIFFERENT_PORT: UdpRepr = UdpRepr {
        src_port: DIFFERENT_SERVER_PORT,
        dst_port: DIFFERENT_CLIENT_PORT,
    };

    const DHCP_DEFAULT: DhcpRepr = DhcpRepr {
        message_type: DhcpMessageType::Unknown(99),
        transaction_id: TXID,
        secs: 0,
        client_hardware_address: MY_MAC,
        client_ip: Ipv4Address::UNSPECIFIED,
        your_ip: Ipv4Address::UNSPECIFIED,
        server_ip: Ipv4Address::UNSPECIFIED,
        router: None,
        subnet_mask: None,
        relay_agent_ip: Ipv4Address::UNSPECIFIED,
        broadcast: false,
        requested_ip: None,
        client_identifier: None,
        server_identifier: None,
        parameter_request_list: None,
        dns_servers: None,
        max_size: None,
        renew_duration: None,
        rebind_duration: None,
        lease_duration: None,
        additional_options: &[],
    };

    const DHCP_DISCOVER: DhcpRepr = DhcpRepr {
        message_type: DhcpMessageType::Discover,
        client_identifier: Some(MY_MAC),
        parameter_request_list: Some(&[1, 3, 6]),
        max_size: Some(1432),
        ..DHCP_DEFAULT
    };

    fn dhcp_offer() -> DhcpRepr<'static> {
        DhcpRepr {
            message_type: DhcpMessageType::Offer,
            server_ip: SERVER_IP,
            server_identifier: Some(SERVER_IP),

            your_ip: MY_IP,
            router: Some(SERVER_IP),
            subnet_mask: Some(MASK_24),
            dns_servers: Some(Vec::from_slice(DNS_IPS).unwrap()),
            lease_duration: Some(1000),

            ..DHCP_DEFAULT
        }
    }

    const DHCP_REQUEST: DhcpRepr = DhcpRepr {
        message_type: DhcpMessageType::Request,
        client_identifier: Some(MY_MAC),
        server_identifier: Some(SERVER_IP),
        max_size: Some(1432),

        requested_ip: Some(MY_IP),
        parameter_request_list: Some(&[1, 3, 6]),
        ..DHCP_DEFAULT
    };

    fn dhcp_ack() -> DhcpRepr<'static> {
        DhcpRepr {
            message_type: DhcpMessageType::Ack,
            server_ip: SERVER_IP,
            server_identifier: Some(SERVER_IP),

            your_ip: MY_IP,
            router: Some(SERVER_IP),
            subnet_mask: Some(MASK_24),
            dns_servers: Some(Vec::from_slice(DNS_IPS).unwrap()),
            lease_duration: Some(1000),

            ..DHCP_DEFAULT
        }
    }

    const DHCP_NAK: DhcpRepr = DhcpRepr {
        message_type: DhcpMessageType::Nak,
        server_ip: SERVER_IP,
        server_identifier: Some(SERVER_IP),
        ..DHCP_DEFAULT
    };

    const DHCP_RENEW: DhcpRepr = DhcpRepr {
        message_type: DhcpMessageType::Request,
        client_identifier: Some(MY_MAC),
        // NO server_identifier in renew requests, only in first one!
        client_ip: MY_IP,
        max_size: Some(1432),

        requested_ip: None,
        parameter_request_list: Some(&[1, 3, 6]),
        ..DHCP_DEFAULT
    };

    // =========================================================================================//
    // Tests

    fn socket() -> TestSocket {
        let mut s = Socket::new();
        assert_eq!(s.poll(), Some(Event::Deconfigured));
        TestSocket {
            socket: s,
            cx: Context::mock(),
        }
    }

    fn socket_different_port() -> TestSocket {
        let mut s = Socket::new();
        s.set_ports(DIFFERENT_SERVER_PORT, DIFFERENT_CLIENT_PORT);

        assert_eq!(s.poll(), Some(Event::Deconfigured));
        TestSocket {
            socket: s,
            cx: Context::mock(),
        }
    }

    fn socket_bound() -> TestSocket {
        let mut s = socket();
        s.state = ClientState::Renewing(RenewState {
            config: Config {
                server: ServerInfo {
                    address: SERVER_IP,
                    identifier: SERVER_IP,
                },
                address: Ipv4Cidr::new(MY_IP, 24),
                dns_servers: Vec::from_slice(DNS_IPS).unwrap(),
                router: Some(SERVER_IP),
                packet: None,
            },
            renew_at: Instant::from_secs(500),
            expires_at: Instant::from_secs(1000),
        });

        s
    }

    #[test]
    fn test_bind() {
        let mut s = socket();

        recv!(s, [(IP_BROADCAST, UDP_SEND, DHCP_DISCOVER)]);
        assert_eq!(s.poll(), None);
        send!(s, (IP_RECV, UDP_RECV, dhcp_offer()));
        assert_eq!(s.poll(), None);
        recv!(s, [(IP_BROADCAST, UDP_SEND, DHCP_REQUEST)]);
        assert_eq!(s.poll(), None);
        send!(s, (IP_RECV, UDP_RECV, dhcp_ack()));

        assert_eq!(
            s.poll(),
            Some(Event::Configured(Config {
                server: ServerInfo {
                    address: SERVER_IP,
                    identifier: SERVER_IP,
                },
                address: Ipv4Cidr::new(MY_IP, 24),
                dns_servers: Vec::from_slice(DNS_IPS).unwrap(),
                router: Some(SERVER_IP),
                packet: None,
            }))
        );

        match &s.state {
            ClientState::Renewing(r) => {
                assert_eq!(r.renew_at, Instant::from_secs(500));
                assert_eq!(r.expires_at, Instant::from_secs(1000));
            }
            _ => panic!("Invalid state"),
        }
    }

    #[test]
    fn test_bind_different_ports() {
        let mut s = socket_different_port();

        recv!(s, [(IP_BROADCAST, UDP_SEND_DIFFERENT_PORT, DHCP_DISCOVER)]);
        assert_eq!(s.poll(), None);
        send!(s, (IP_RECV, UDP_RECV_DIFFERENT_PORT, dhcp_offer()));
        assert_eq!(s.poll(), None);
        recv!(s, [(IP_BROADCAST, UDP_SEND_DIFFERENT_PORT, DHCP_REQUEST)]);
        assert_eq!(s.poll(), None);
        send!(s, (IP_RECV, UDP_RECV_DIFFERENT_PORT, dhcp_ack()));

        assert_eq!(
            s.poll(),
            Some(Event::Configured(Config {
                server: ServerInfo {
                    address: SERVER_IP,
                    identifier: SERVER_IP,
                },
                address: Ipv4Cidr::new(MY_IP, 24),
                dns_servers: Vec::from_slice(DNS_IPS).unwrap(),
                router: Some(SERVER_IP),
                packet: None,
            }))
        );

        match &s.state {
            ClientState::Renewing(r) => {
                assert_eq!(r.renew_at, Instant::from_secs(500));
                assert_eq!(r.expires_at, Instant::from_secs(1000));
            }
            _ => panic!("Invalid state"),
        }
    }

    #[test]
    fn test_discover_retransmit() {
        let mut s = socket();

        recv!(s, time 0, [(IP_BROADCAST, UDP_SEND, DHCP_DISCOVER)]);
        recv!(s, time 1_000, []);
        recv!(s, time 10_000, [(IP_BROADCAST, UDP_SEND, DHCP_DISCOVER)]);
        recv!(s, time 11_000, []);
        recv!(s, time 20_000, [(IP_BROADCAST, UDP_SEND, DHCP_DISCOVER)]);

        // check after retransmits it still works
        send!(s, time 20_000, (IP_RECV, UDP_RECV, dhcp_offer()));
        recv!(s, time 20_000, [(IP_BROADCAST, UDP_SEND, DHCP_REQUEST)]);
    }

    #[test]
    fn test_request_retransmit() {
        let mut s = socket();

        recv!(s, time 0, [(IP_BROADCAST, UDP_SEND, DHCP_DISCOVER)]);
        send!(s, time 0, (IP_RECV, UDP_RECV, dhcp_offer()));
        recv!(s, time 0, [(IP_BROADCAST, UDP_SEND, DHCP_REQUEST)]);
        recv!(s, time 1_000, []);
        recv!(s, time 5_000, [(IP_BROADCAST, UDP_SEND, DHCP_REQUEST)]);
        recv!(s, time 6_000, []);
        recv!(s, time 10_000, [(IP_BROADCAST, UDP_SEND, DHCP_REQUEST)]);
        recv!(s, time 15_000, []);
        recv!(s, time 20_000, [(IP_BROADCAST, UDP_SEND, DHCP_REQUEST)]);

        // check after retransmits it still works
        send!(s, time 20_000, (IP_RECV, UDP_RECV, dhcp_ack()));

        match &s.state {
            ClientState::Renewing(r) => {
                assert_eq!(r.renew_at, Instant::from_secs(20 + 500));
                assert_eq!(r.expires_at, Instant::from_secs(20 + 1000));
            }
            _ => panic!("Invalid state"),
        }
    }

    #[test]
    fn test_request_timeout() {
        let mut s = socket();

        recv!(s, time 0, [(IP_BROADCAST, UDP_SEND, DHCP_DISCOVER)]);
        send!(s, time 0, (IP_RECV, UDP_RECV, dhcp_offer()));
        recv!(s, time 0, [(IP_BROADCAST, UDP_SEND, DHCP_REQUEST)]);
        recv!(s, time 5_000, [(IP_BROADCAST, UDP_SEND, DHCP_REQUEST)]);
        recv!(s, time 10_000, [(IP_BROADCAST, UDP_SEND, DHCP_REQUEST)]);
        recv!(s, time 20_000, [(IP_BROADCAST, UDP_SEND, DHCP_REQUEST)]);
        recv!(s, time 30_000, [(IP_BROADCAST, UDP_SEND, DHCP_REQUEST)]);

        // After 5 tries and 70 seconds, it gives up.
        // 5 + 5 + 10 + 10 + 20 = 70
        recv!(s, time 70_000, [(IP_BROADCAST, UDP_SEND, DHCP_DISCOVER)]);

        // check it still works
        send!(s, time 60_000, (IP_RECV, UDP_RECV, dhcp_offer()));
        recv!(s, time 60_000, [(IP_BROADCAST, UDP_SEND, DHCP_REQUEST)]);
    }

    #[test]
    fn test_request_nak() {
        let mut s = socket();

        recv!(s, time 0, [(IP_BROADCAST, UDP_SEND, DHCP_DISCOVER)]);
        send!(s, time 0, (IP_RECV, UDP_RECV, dhcp_offer()));
        recv!(s, time 0, [(IP_BROADCAST, UDP_SEND, DHCP_REQUEST)]);
        send!(s, time 0, (IP_SERVER_BROADCAST, UDP_RECV, DHCP_NAK));
        recv!(s, time 0, [(IP_BROADCAST, UDP_SEND, DHCP_DISCOVER)]);
    }

    #[test]
    fn test_renew() {
        let mut s = socket_bound();

        recv!(s, []);
        assert_eq!(s.poll(), None);
        recv!(s, time 500_000, [(IP_SEND, UDP_SEND, DHCP_RENEW)]);
        assert_eq!(s.poll(), None);

        match &s.state {
            ClientState::Renewing(r) => {
                // the expiration still hasn't been bumped, because
                // we haven't received the ACK yet
                assert_eq!(r.expires_at, Instant::from_secs(1000));
            }
            _ => panic!("Invalid state"),
        }

        send!(s, time 500_000, (IP_RECV, UDP_RECV, dhcp_ack()));
        assert_eq!(s.poll(), None);

        match &s.state {
            ClientState::Renewing(r) => {
                // NOW the expiration gets bumped
                assert_eq!(r.renew_at, Instant::from_secs(500 + 500));
                assert_eq!(r.expires_at, Instant::from_secs(500 + 1000));
            }
            _ => panic!("Invalid state"),
        }
    }

    #[test]
    fn test_renew_retransmit() {
        let mut s = socket_bound();

        recv!(s, []);
        recv!(s, time 500_000, [(IP_SEND, UDP_SEND, DHCP_RENEW)]);
        recv!(s, time 749_000, []);
        recv!(s, time 750_000, [(IP_SEND, UDP_SEND, DHCP_RENEW)]);
        recv!(s, time 874_000, []);
        recv!(s, time 875_000, [(IP_SEND, UDP_SEND, DHCP_RENEW)]);

        // check it still works
        send!(s, time 875_000, (IP_RECV, UDP_RECV, dhcp_ack()));
        match &s.state {
            ClientState::Renewing(r) => {
                // NOW the expiration gets bumped
                assert_eq!(r.renew_at, Instant::from_secs(875 + 500));
                assert_eq!(r.expires_at, Instant::from_secs(875 + 1000));
            }
            _ => panic!("Invalid state"),
        }
    }

    #[test]
    fn test_renew_timeout() {
        let mut s = socket_bound();

        recv!(s, []);
        recv!(s, time 500_000, [(IP_SEND, UDP_SEND, DHCP_RENEW)]);
        recv!(s, time 999_000, [(IP_SEND, UDP_SEND, DHCP_RENEW)]);
        recv!(s, time 1_000_000, [(IP_BROADCAST, UDP_SEND, DHCP_DISCOVER)]);
        match &s.state {
            ClientState::Discovering(_) => {}
            _ => panic!("Invalid state"),
        }
    }

    #[test]
    fn test_renew_nak() {
        let mut s = socket_bound();

        recv!(s, time 500_000, [(IP_SEND, UDP_SEND, DHCP_RENEW)]);
        send!(s, time 500_000, (IP_SERVER_BROADCAST, UDP_RECV, DHCP_NAK));
        recv!(s, time 500_000, [(IP_BROADCAST, UDP_SEND, DHCP_DISCOVER)]);
    }
}<|MERGE_RESOLUTION|>--- conflicted
+++ resolved
@@ -255,9 +255,6 @@
         self.ignore_naks = ignore_naks;
     }
 
-<<<<<<< HEAD
-    pub(crate) fn poll_at(&self, _cx: &Context) -> PollAt {
-=======
     /// Set the server/client port
     ///
     /// Allows you to specify the ports used by DHCP.
@@ -267,8 +264,7 @@
         self.client_port = client_port;
     }
 
-    pub(crate) fn poll_at(&self, _cx: &mut Context) -> PollAt {
->>>>>>> 98deb41e
+    pub(crate) fn poll_at(&self, _cx: &Context) -> PollAt {
         let t = match &self.state {
             ClientState::Discovering(state) => state.retry_at,
             ClientState::Requesting(state) => state.retry_at,
